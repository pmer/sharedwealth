--- conflicted
+++ resolved
@@ -17,23 +17,14 @@
    * When a new miner is created, but the PoW search is **not** yet started.
    * The initialize method kicks things off.
    * 
-<<<<<<< HEAD
-   * @param {Object} net - The network that the miner will use
-=======
    * @constructor
    * @param {String} name - The miner's name, used for debugging messages.
-   * @param {function} broadcast - The function that the miner will use
->>>>>>> 94fd45bd
+   * * @param {Object} net - The network that the miner will use
    *      to send messages to all other clients.
    * @param {Block} startingBlock - The most recently ALREADY ACCEPTED block.
    */
-<<<<<<< HEAD
-  constructor(name, net) {
-    super(net);
-=======
-  constructor(name, broadcast, startingBlock) {
-    super(broadcast, startingBlock);
->>>>>>> 94fd45bd
+  constructor(name, net, startingBlock) {
+    super(net, startingBlock);
 
     // Used for debugging only.
     this.name = name;
