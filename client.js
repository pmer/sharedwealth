"use strict";

let EventEmitter = require('events');

let Block = require('./block.js');
let Transaction = require('./transaction.js');

let utils = require('./utils.js');

const PROOF_FOUND = "PROOF_FOUND";
const POST = "POST_TRANSACTION";

const DEFAULT_TX_FEE = 1;

// If a block is 6 blocks older than the current block, it is considered
// confirmed, for no better reason than that is what Bitcoin does.
// Note that the genesis block is always considered to be confirmed.
const CONFIRMED_DEPTH = 6;

/**
 * A client has a public/private keypair and an address.
 * It can send and receive messages on the Blockchain network.
 */
module.exports = class Client extends EventEmitter {

  /**
   * The net object determines how the client communicates
   * with other entities in the system. (This approach allows us to
   * simplify our testing setup.)
   * 
<<<<<<< HEAD
   * @param {Object} net - The network used by the client
   *    to send messages to all miners and clients, or.
   */
  constructor(net) {
=======
   * @constructor
   * @param {function} broadcast - The function used by the client
   *    to send messages to all miners and clients.
   * @param {Block} - The starting point of the blockchain for the client.
   */
  constructor(broadcast, startingBlock) {
>>>>>>> 94fd45bd
    super();

    this.net = net;

    this.keyPair = utils.generateKeypair();
    this.address = utils.calcAddress(this.keyPair.public);

    // Establishes order of transactions.  Incremented with each
    // new output transaction from this client.  This feature
    // avoids replay attacks.
    this.nonce = 0;

    // Transactions from this block or older are assumed to be confirmed,
    // and therefore are spendable by the client. The transactions could
    // roll back, but it is unlikely.
    this.lastConfirmedBlock = startingBlock;

    // The last block seen.  Any transactions after lastConfirmedBlock
    // up to lastBlock are considered pending.
    this.lastBlock = startingBlock;

    // FIXME: Need to restore pending amounts and transactions.
    this.pendingSpent = 0;

    // A map of transactions received but not yet confirmed.
    this.pendingReceivedTransactions = new Map();

    this.on(PROOF_FOUND, this.receiveBlock);

    // A map of all block hashes to the accepted blocks.
    this.blocks = new Map([[startingBlock.id, startingBlock]]);

    // A map of missing block IDS to the list of blocks depending
    // on the missing blocks.
    this.pendingBlocks = new Map();
  }

  /**
   * The amount of gold available to the client, not counting any pending
   * transactions.  This getter looks at the last confirmed block, since
   * transactions in newer blocks may roll back.
   */
  get confirmedBalance() {
    return this.lastConfirmedBlock.balanceOf(this.address);
  }

  /**
   * Any gold received in the last confirmed block or before is considered
   * spendable, but any gold received more recently is not yet available.
   * However, any gold given by the client to other clients in unconfirmed
   * transactions is treated as unavailable.
   */
  get availableGold() {
    return this.confirmedBalance - this.pendingSpent;
  }

  /**
   * Broadcasts a transaction from the client giving gold to the clients
   * specified in 'outputs'. A transaction fee may be specified, which can
   * be more or less than the default value.
   * 
   * @param {Array} outputs - The list of outputs of other addresses and
   *    amounts to pay.
   * @param {number} [fee] - The transaction fee reward to pay the miner.
   */
  postTransaction(outputs, fee=DEFAULT_TX_FEE) {
    // We calculate the total value of gold needed.
    let totalPayments = outputs.reduce((acc, {amount}) => acc + amount, 0) + fee;

    // Make sure the client has enough gold.
    if (totalPayments > this.balance) {
      throw new Error(`Requested ${totalPayments}, but account only has ${this.balance}.`);
    }

    // Broadcasting the new transaction.
    let tx = new Transaction({
      from: this.address,
      nonce: this.nonce,
      pubKey: this.keyPair.public,
      outputs: outputs,
      fee: fee,
    });
<<<<<<< HEAD
    this.net.broadcast(POST, tx);
=======

    tx.sign(this.keyPair.private);

    this.nonce++;

    this.broadcast(POST, tx);
>>>>>>> 94fd45bd
  }

  /**
   * Validates and adds a block to the list of blocks, possibly updating the head
   * of the blockchain.  Any transactions in the block are replayed in order to
   * update the gold balances for all clients.  If any transactions are found to be
   * invalid due to lack of funds, the block is rejected and 'null' is returned to
   * indicate failure.
   * 
   * If any blocks cannot be connected to an existing block but seem otherwise valid,
   * they are added to a list of pending blocks and a request is sent out to get the
   * missing blocks from other clients.
   * 
   * @param {Block} block - The block to add to the clients list of available blocks.
   * 
   * @returns {Block | null} The block with replayed transactions, or null for an invalid block.
   */
  receiveBlock(block) {
    // If the block is a string, then deserialize it.
    if (typeof block === 'string') {
      block = Block.deserialize(block);
    }

    // Ignore the block if it has been received previously.
    if (this.blocks.has(block.id)) return null;

    // First, make sure that the block has a valid proof. 
    if (!block.hasValidProof()) {
      //throw new Error(`Block ${block.id} does not have a valid proof ${block.proof}.`);
      this.log(`Block ${block.id} does not have a valid proof.`);
      return null;
    }

    // Make sure that we have the previous blocks.
    // If we don't, request the missing blocks and exit.
    let prevBlock = this.blocks.get(block.prevBlockHash);
    if (!prevBlock) {
      this.requestMissingBlocks(block);
      // Add the block to the list of pending blocks, if we don't have it already.
      let pendingBlocks = this.pendingBlocks.get(block.prevBlockHash) || [];
      if (!pendingBlocks.find(b => b.id === block.id)) {
        pendingBlocks.push(block);
      }
      this.pendingBlocks.set(block.prevBlockHash, pendingBlocks);
      return null;
    }

    // Verify the block, and store it if everything looks good.
    // This code will trigger an exception if there are any invalid transactions.
    let success = block.replay(prevBlock);
    if (!success) return null;

    // Storing the block.
    this.blocks.set(block.id, block);

    // If it is a better block than the client currently has, set that
    // as the new currentBlock, and update the lastConfirmedBlock.
    if (this.lastBlock.chainLength < block.chainLength) {
      this.lastBlock = block;
      this.setLastConfirmed();
    }

    // Go through any pending blocks and recursively call receiveBlock
    let pending = this.pendingBlocks.get(block.id) || [];
    // Remove these blocks from the pending set.
    this.pendingBlocks.delete(block.id);
    pending.forEach((b) => {
      this.receiveBlock(b);
    });

    return block;
  }

  /**
   * NOT YET IMPLEMENTED!
   * 
   * Request the previous block (or blocks?) from the network.
   * 
   * @param {Block} block - The block that is connected to a missing block.
   */
  requestMissingBlocks(block) {
    // Placeholder
    console.log(`Asking for missing blocks for ${block.id}. prev:${block.prevBlockHash}`);
    this.blocks.forEach((b,id) => {
      console.log(`id: ${id}`)
    });
  }

  /**
   * Sets the last confirmed block according to the most recently accepted block.
   * Note that the genesis block is always considered to be confirmed.
   */
  setLastConfirmed() {
    let block = this.lastBlock;
    let confirmedBlockHeight = block.chainLength - CONFIRMED_DEPTH;
    if (confirmedBlockHeight < 0) {
      confirmedBlockHeight = 0;
    }
    while (block.chainLength > confirmedBlockHeight) {
      block = this.blocks.get(block.prevBlockHash);
    }
    this.lastConfirmedBlock = block;
  }

  /**
   * Utility method that displays all confimed balances for all clients,
   * according to the client's own perspective of the network.
   */
  showAllBalances() {
    for (let [id,balance] of this.lastConfirmedBlock.balances) {
      this.log(`${id}: ${balance}`);
    }
  }
 
  /**
   * Logs messages to stdout, including the name to make debugging easier.
   * If the client does not have a name, then one is calculated from the
   * client's address.
   * 
   * @param {String} msg - The message to display to the console.
   */
  log(msg) {
    let name = this.name || this.address.substring(0,10);
    console.log(`${name}: ${msg}`);
  }
}
<|MERGE_RESOLUTION|>--- conflicted
+++ resolved
@@ -28,19 +28,12 @@
    * with other entities in the system. (This approach allows us to
    * simplify our testing setup.)
    * 
-<<<<<<< HEAD
+   * @constructor
    * @param {Object} net - The network used by the client
    *    to send messages to all miners and clients, or.
-   */
-  constructor(net) {
-=======
-   * @constructor
-   * @param {function} broadcast - The function used by the client
-   *    to send messages to all miners and clients.
    * @param {Block} - The starting point of the blockchain for the client.
    */
-  constructor(broadcast, startingBlock) {
->>>>>>> 94fd45bd
+  constructor(net, startingBlock) {
     super();
 
     this.net = net;
@@ -123,16 +116,12 @@
       outputs: outputs,
       fee: fee,
     });
-<<<<<<< HEAD
+
+    tx.sign(this.keyPair.private);
+
+    this.nonce++;
+
     this.net.broadcast(POST, tx);
-=======
-
-    tx.sign(this.keyPair.private);
-
-    this.nonce++;
-
-    this.broadcast(POST, tx);
->>>>>>> 94fd45bd
   }
 
   /**
